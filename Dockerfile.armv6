# Usa una base image di Raspbian compatibile con ARMv6
FROM balenalib/rpi-raspbian:bullseye

# Imposta le variabili d'ambiente
ENV LC_ALL=C.UTF-8 \
    LANG=C.UTF-8 \
    PYTHONUNBUFFERED=1

# Installa le dipendenze di sistema
RUN apt-get update && \
    apt-get install --no-install-recommends -y \
    apt-transport-https \
    ca-certificates \
    curl \
<<<<<<< HEAD
    gnupg \
    gnupg-agent \
    software-properties-common \
    lsb-release \
    python3-pip && \
    apt-get clean && \
    rm -rf /var/lib/apt/lists/*
=======
    gcc \
    gnupg && \
    rm -rf /var/cache/apk/*
>>>>>>> 6b122bff

# Installa Docker CLI usando il metodo di installazione conveniente
RUN curl -fsSL https://get.docker.com | sh

# Installa le dipendenze Python
RUN pip3 install --no-cache-dir paho-mqtt

# Crea la struttura della directory dell'app
WORKDIR /app

# Copia il codice sorgente
COPY src/docker2mqttenh.py /app/
RUN chmod +x /app/docker2mqttenh.py

# Imposta l'entrypoint
ENTRYPOINT ["python3", "/app/docker2mqttenh.py"]<|MERGE_RESOLUTION|>--- conflicted
+++ resolved
@@ -12,19 +12,9 @@
     apt-transport-https \
     ca-certificates \
     curl \
-<<<<<<< HEAD
-    gnupg \
-    gnupg-agent \
-    software-properties-common \
-    lsb-release \
-    python3-pip && \
-    apt-get clean && \
-    rm -rf /var/lib/apt/lists/*
-=======
     gcc \
     gnupg && \
     rm -rf /var/cache/apk/*
->>>>>>> 6b122bff
 
 # Installa Docker CLI usando il metodo di installazione conveniente
 RUN curl -fsSL https://get.docker.com | sh
